--- conflicted
+++ resolved
@@ -137,12 +137,7 @@
 
     def assemble(self):
         cmd = [self.mdadm, "--assemble", self.md_devpath(), "-u", self.uuid]
-<<<<<<< HEAD
         ret, out, err = self.vcall(cmd, warn_to_info=True)
-=======
-        ret, out, err = self.vcall(cmd)
-        time.sleep(1)
->>>>>>> 3c52bd85
         if ret != 0:
             raise ex.excError 
         self.wait_for_fn(self.has_it, self.startup_timeout, 1)
